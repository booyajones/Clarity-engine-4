import { useState } from "react";
import { Button } from "@/components/ui/button";
import { Upload as UploadIcon, Sparkles, ClipboardList, BarChart3, Brain, Activity } from "lucide-react";
import { Link } from "wouter";
import { ClassificationViewer } from "@/components/classification-viewer";
import DashboardSection from "./home/dashboard-section";
import UploadWorkflow from "./home/upload-workflow";
import KeywordManagementView from "./home/keyword-management-view";
import SingleClassificationView from "./home/single-classification-view";

export default function Home() {
  const [currentView, setCurrentView] = useState<"dashboard" | "upload" | "keywords" | "single">("dashboard");
<<<<<<< HEAD
  const [showClearAllDialog, setShowClearAllDialog] = useState(false);
  const [matchingOptions, setMatchingOptions] = useState({
    enableFinexio: true,
    enableMastercard: false,
    enableGoogleAddressValidation: false,
    enableAddressNormalization: true, // Always enabled, no toggle needed
    enableAkkio: false,
  });
  const [addressColumns, setAddressColumns] = useState({
    address: "",
    city: "",
    state: "",
    zip: "",
  });

  const [, forceUpdate] = useState({});

  const { data: batches, isLoading, error: batchesError, refetch: refetchBatches } = useQuery<UploadBatch[], Error>({
    queryKey: ["/api/upload/batches"],
    refetchInterval: (query) => {
      // Only poll when there are active processing or enriching batches
      const hasProcessingBatches = query.state.data?.some(
        batch => batch.status === "processing" || (batch.status as string) === "enriching" ||
        batch.status === "pending" ||
        (!batch.completedAt && batch.status !== "failed" && batch.status !== "cancelled")
      );
      return hasProcessingBatches ? 5000 : false; // Poll every 5 seconds only when processing or enriching
    }
  });

  // Force re-render every second for active batches to update duration display
  useEffect(() => {
    const hasActiveBatches = batches?.some(
      batch => batch.status === "processing" || 
      (batch.status as string) === "enriching" ||
      (!batch.completedAt && batch.status !== "failed" && batch.status !== "cancelled")
    );
    
    if (hasActiveBatches) {
      const interval = setInterval(() => {
        forceUpdate({}); // Force re-render to update duration display
      }, 1000); // Update every second
      
      return () => clearInterval(interval);
    }
  }, [batches]);

  // Dashboard stats query
  const { data: dashboardStats, error: statsError, refetch: refetchStats } = useQuery<DashboardStats, Error>({
    queryKey: ["/api/dashboard/stats"],
    refetchInterval: 30000, // Refresh every 30 seconds
  });

  const previewMutation = useMutation({
    mutationFn: async (file: File) => {
      const formData = new FormData();
      formData.append("file", file);

      const res = await fetch("/api/upload/preview", {
        method: "POST",
        body: formData,
        credentials: "include",
      });

      if (!res.ok) {
        const errorData = await res.json().catch(() => ({ error: res.statusText }));
        throw new Error(errorData.error || `${res.status}: ${res.statusText}`);
      }
      
      return res.json();
    },
    onSuccess: (data) => {
      setPreviewData(data);
      setIsUploading(false);
      // Try to auto-select payee column
      const possibleColumns = ["payee", "payee_name", "name", "vendor", "customer_name", "company"];
      const found = data.headers.find((h: string) => 
        possibleColumns.some(col => h.toLowerCase().includes(col))
      );
      if (found) {
        setSelectedColumn(found);
      }
      
      // Auto-populate address fields from server detection
      if (data.addressFields && Object.keys(data.addressFields).length > 0) {
        setAddressColumns({
          address: data.addressFields.address || "",
          city: data.addressFields.city || "",
          state: data.addressFields.state || "",
          zip: data.addressFields.zip || ""
        });
        
        const mappedFields = Object.entries(data.addressFields)
          .filter(([key, value]) => key !== 'country' && value)
          .map(([key]) => key);
        
        if (mappedFields.length > 0) {
          toast({
            title: "Address Fields Auto-Detected",
            description: `Automatically mapped ${mappedFields.length} address fields for Google validation.`,
          });
        }
      }
    },
    onError: (error: Error) => {
      toast({
        title: "Preview Failed",
        description: error.message,
        variant: "destructive",
      });
      setIsUploading(false);
    },
  });

  const processMutation = useMutation({
    mutationFn: async ({ tempFileName, originalFilename, payeeColumn, matchingOptions }: {
      tempFileName: string;
      originalFilename: string;
      payeeColumn: string;
      matchingOptions?: any;
    }) => {
      const res = await fetch("/api/upload/process", {
        method: "POST",
        headers: {
          "Content-Type": "application/json",
        },
        body: JSON.stringify({
          tempFileName,
          originalFilename,
          payeeColumn,
          matchingOptions,
        }),
        credentials: "include",
      });

      if (!res.ok) {
        const errorData = await res.json().catch(() => ({ error: res.statusText }));
        throw new Error(errorData.error || `${res.status}: ${res.statusText}`);
      }
      
      return res.json();
    },
    onSuccess: () => {
      toast({
        title: "Success",
        description: "File uploaded successfully. Processing will begin shortly.",
      });
      setSelectedFile(null);
      setPreviewData(null);
      setSelectedColumn("");
      if (fileInputRef.current) {
        fileInputRef.current.value = "";
      }
      queryClient.invalidateQueries({ queryKey: ["/api/upload/batches"] });
    },
    onError: (error: Error) => {
      toast({
        title: "Processing Failed",
        description: error.message,
        variant: "destructive",
      });
    },
  });

  const cancelMutation = useMutation({
    mutationFn: async (batchId: number) => {
      const res = await fetch(`/api/upload/batches/${batchId}/cancel`, {
        method: "PATCH",
        credentials: "include",
      });

      if (!res.ok) {
        const text = await res.text() || res.statusText;
        throw new Error(`${res.status}: ${text}`);
      }
      
      return res.json();
    },
    onSuccess: () => {
      toast({
        title: "Cancelled",
        description: "Processing has been cancelled.",
      });
      queryClient.invalidateQueries({ queryKey: ["/api/upload/batches"] });
    },
    onError: (error: Error) => {
      toast({
        title: "Error",
        description: error.message,
        variant: "destructive",
      });
    },
  });

  const deleteMutation = useMutation({
    mutationFn: async (batchId: number) => {
      const res = await fetch(`/api/upload/batches/${batchId}`, {
        method: "DELETE",
        credentials: "include",
      });

      if (!res.ok) {
        const text = await res.text() || res.statusText;
        throw new Error(`${res.status}: ${text}`);
      }
      
      return res.json();
    },
    onSuccess: () => {
      toast({
        title: "Deleted",
        description: "Batch has been deleted.",
      });
      queryClient.invalidateQueries({ queryKey: ["/api/upload/batches"] });
    },
    onError: (error: Error) => {
      toast({
        title: "Error",
        description: error.message,
        variant: "destructive",
      });
    },
  });

  const clearAllMutation = useMutation({
    mutationFn: async () => {
      const res = await fetch("/api/upload/batches", {
        method: "DELETE",
        credentials: "include",
      });

      if (!res.ok) {
        const text = await res.text() || res.statusText;
        throw new Error(`${res.status}: ${text}`);
      }
      
      return res.json();
    },
    onSuccess: (data) => {
      toast({
        title: "All Cleared",
        description: `Deleted ${data.deletedCount || 'all'} batches from classification history.`,
      });
      setShowClearAllDialog(false);
      queryClient.invalidateQueries({ queryKey: ["/api/upload/batches"] });
    },
    onError: (error: Error) => {
      toast({
        title: "Error",
        description: error.message,
        variant: "destructive",
      });
    },
  });

  const handleFileSelect = (event: React.ChangeEvent<HTMLInputElement>) => {
    const file = event.target.files?.[0];
    if (file) {
      setSelectedFile(file);
      setIsUploading(true);
      previewMutation.mutate(file);
    }
  };

  const handleUpload = async () => {
    if (!selectedFile) return;
    setIsUploading(true);
    previewMutation.mutate(selectedFile);
  };

  const handleProcessFile = () => {
    if (!previewData || !selectedColumn) return;
    
    processMutation.mutate({
      tempFileName: previewData.tempFileName,
      originalFilename: previewData.filename,
      payeeColumn: selectedColumn,
      matchingOptions: {
        ...matchingOptions,
        addressColumns: matchingOptions.enableGoogleAddressValidation ? addressColumns : undefined
      },
    });
  };



  const formatDuration = (start: string, end?: string) => {
    const startTime = new Date(start).getTime();
    const endTime = end ? new Date(end).getTime() : Date.now();
    const duration = endTime - startTime;
    
    const hours = Math.floor(duration / (1000 * 60 * 60));
    const minutes = Math.floor((duration % (1000 * 60 * 60)) / (1000 * 60));
    const seconds = Math.floor((duration % (1000 * 60)) / 1000);
    
    if (hours > 0) {
      return `${hours}h ${minutes}m ${seconds}s`;
    } else if (minutes > 0) {
      return `${minutes}m ${seconds}s`;
    } else {
      return `${seconds}s`;
    }
  };

  const getStatusBadge = (status: string) => {
    switch (status) {
      case "completed":
        return (
          <span className="badge-enhanced status-completed border animate-fade-in-up">
            <CheckCircle2 className="h-3 w-3 mr-1" />
            Completed
          </span>
        );
      case "processing":
        return (
          <span className="badge-enhanced status-processing border">
            <Loader2 className="h-3 w-3 mr-1 animate-spin" />
            Processing
          </span>
        );
      case "enriching":
        return (
          <span className="badge-enhanced status-processing border">
            <Loader2 className="h-3 w-3 mr-1 animate-spin" />
            Enriching
          </span>
        );
      case "failed":
        return (
          <span className="badge-enhanced status-failed border">
            <XCircle className="h-3 w-3 mr-1" />
            Failed
          </span>
        );
      case "cancelled":
        return (
          <span className="badge-enhanced status-pending border">
            <X className="h-3 w-3 mr-1" />
            Cancelled
          </span>
        );
      default:
        return (
          <span className="badge-enhanced status-pending border">
            <Clock className="h-3 w-3 mr-1" />
            Pending
          </span>
        );
    }
  };

  const [downloadingBatchId, setDownloadingBatchId] = useState<number | null>(null);
  
  const handleDownload = async (batchId: number, filename: string) => {
    try {
      setDownloadingBatchId(batchId);
      
      // Show initial toast
      toast({
        title: "Preparing Download",
        description: "Generating your CSV file...",
      });
      
      const response = await fetch(`/api/classifications/export/${batchId}`);
      
      if (!response.ok) {
        const errorData = await response.json().catch(() => null);
        throw new Error(errorData?.error || 'Download failed');
      }
      
      // Get file size for progress tracking
      const contentLength = response.headers.get('content-length');
      const total = contentLength ? parseInt(contentLength, 10) : 0;
      
      const blob = await response.blob();
      
      // Validate blob size
      if (blob.size === 0) {
        throw new Error('Downloaded file is empty');
      }
      
      // Create download link
      const url = window.URL.createObjectURL(blob);
      const a = document.createElement('a');
      a.style.display = 'none';
      a.href = url;
      
      // Generate timestamp for unique filename
      const timestamp = new Date().toISOString().slice(0, 19).replace(/[:-]/g, '');
      a.download = `classified_${filename.replace(/\.[^/.]+$/, '')}_${timestamp}.csv`;
      
      document.body.appendChild(a);
      a.click();
      
      // Cleanup
      setTimeout(() => {
        window.URL.revokeObjectURL(url);
        document.body.removeChild(a);
      }, 100);
      
      toast({
        title: "✓ Download Complete",
        description: `Successfully downloaded ${filename} with classification results.`,
        className: "bg-green-50 border-green-200",
      });
    } catch (error) {
      console.error('Download error:', error);
      toast({
        title: "Download Failed",
        description: error instanceof Error ? error.message : "Could not download the file. Please try again.",
        variant: "destructive",
      });
    } finally {
      setDownloadingBatchId(null);
    }
  };

  const processingBatches = batches?.filter(b => b.status === "processing" || (b.status as string) === "enriching") || [];
  const completedBatches = batches?.filter(b => b.status === "completed") || [];
  const otherBatches = batches?.filter(b => !["processing", "enriching", "completed"].includes(b.status as string)) || [];
=======
  const [viewingBatchId, setViewingBatchId] = useState<number | null>(null);
>>>>>>> bbd1bec4

  if (viewingBatchId) {
    return <ClassificationViewer batchId={viewingBatchId} onBack={() => setViewingBatchId(null)} />;
  }

  if (currentView === "keywords") {
    return <KeywordManagementView onBack={() => setCurrentView("upload")} />;
  }

  if (currentView === "single") {
    return <SingleClassificationView onNavigate={setCurrentView} />;
  }

  return (
    <div className="min-h-screen bg-gray-50">
<<<<<<< HEAD
      {/* Data loading errors */}
      {batchesError && (
        <Alert variant="destructive" className="mx-8 mt-4">
          <AlertCircle className="h-4 w-4" />
          <AlertTitle>Failed to load batches</AlertTitle>
          <AlertDescription className="flex flex-col gap-2">
            <span>{batchesError.message}</span>
            <div className="flex items-center gap-2">
              <Button variant="outline" size="sm" onClick={() => refetchBatches()}>Retry</Button>
              <span className="text-xs text-muted-foreground">or refresh the page</span>
            </div>
          </AlertDescription>
        </Alert>
      )}
      {statsError && (
        <Alert variant="destructive" className="mx-8 mt-4">
          <AlertCircle className="h-4 w-4" />
          <AlertTitle>Failed to load dashboard stats</AlertTitle>
          <AlertDescription className="flex flex-col gap-2">
            <span>{statsError.message}</span>
            <div className="flex items-center gap-2">
              <Button variant="outline" size="sm" onClick={() => refetchStats()}>Retry</Button>
              <span className="text-xs text-muted-foreground">or refresh the page</span>
            </div>
          </AlertDescription>
        </Alert>
      )}

      {/* Critical Mastercard Error Alert */}
      {batches?.some(batch =>
        batch.mastercardEnrichmentStatus === 'error' ||
        batch.mastercardEnrichmentStatus === 'failed' ||
        (batch.currentStep && batch.currentStep.toLowerCase().includes('mastercard') &&
         batch.currentStep.toLowerCase().includes('error'))
      ) && (
        <Alert className="mx-8 mt-4 border-red-500 bg-red-50">
          <AlertTriangle className="h-4 w-4 text-red-600" />
          <AlertTitle className="text-red-800">Mastercard Track™ Enrichment</AlertTitle>
          <AlertDescription className="text-red-700">
            <span className="font-semibold">✗ Error</span>
            <br />
            Unable to enrich with Mastercard data. The enrichment service encountered an error.
            <br />
            <span className="text-sm">Source api</span>
            <br />
            <span className="text-xs mt-1 text-red-600">
              0 records enriched - All records marked as "No Match" for consistency
            </span>
          </AlertDescription>
        </Alert>
      )}

=======
>>>>>>> bbd1bec4
      <div className="bg-white border-b border-gray-100">
        <div className="max-w-7xl mx-auto px-8 py-8">
          <div className="flex items-center justify-between">
            <div>
              <h1 className="text-4xl font-light text-gray-900 dark:text-gray-100 tracking-wide">
                <span className="font-normal gradient-text">CLARITY ENGINE</span>
              </h1>
              <p className="text-sm text-gray-500 dark:text-gray-400 mt-2 tracking-wide uppercase">
                Intelligent Payee Classification
              </p>
            </div>
          </div>
          <div className="mt-6 border-t border-gray-200 pt-6">
            <div className="flex gap-4">
              <Button
                variant={currentView === "dashboard" ? "default" : "outline"}
                onClick={() => setCurrentView("dashboard")}
                className="flex items-center gap-2"
              >
                <BarChart3 className="h-4 w-4" />
                Dashboard
              </Button>
              <Button
                variant={currentView === "upload" ? "default" : "outline"}
                onClick={() => setCurrentView("upload")}
                className="flex items-center gap-2"
              >
                <UploadIcon className="h-4 w-4" />
                Upload & Process
              </Button>
              <Button
                variant={currentView === "single" ? "default" : "outline"}
                onClick={() => setCurrentView("single")}
                className="flex items-center gap-2"
              >
                <Sparkles className="h-4 w-4" />
                Quick Classify
              </Button>
              <Button
                variant={currentView === "keywords" ? "default" : "outline"}
                onClick={() => setCurrentView("keywords")}
                className="flex items-center gap-2"
              >
                <ClipboardList className="h-4 w-4" />
                Keyword Management
              </Button>
              <Link href="/akkio-models">
                <Button variant="outline" className="flex items-center gap-2">
                  <Brain className="h-4 w-4" />
                  Akkio Models
                </Button>
              </Link>
              <Link href="/mastercard-monitor">
                <Button variant="outline" className="flex items-center gap-2">
                  <Activity className="h-4 w-4" />
                  Mastercard Monitor
                </Button>
              </Link>
            </div>
          </div>
        </div>
      </div>
      <div className="flex-1 p-8 max-w-7xl mx-auto">
        {currentView === "dashboard" ? (
          <DashboardSection onNavigate={setCurrentView} onViewBatch={setViewingBatchId} />
        ) : (
          <UploadWorkflow onViewBatch={setViewingBatchId} />
        )}
      </div>
    </div>
  );
}<|MERGE_RESOLUTION|>--- conflicted
+++ resolved
@@ -1,16 +1,29 @@
-import { useState } from "react";
+import { useState, useEffect, useRef } from "react";
 import { Button } from "@/components/ui/button";
-import { Upload as UploadIcon, Sparkles, ClipboardList, BarChart3, Brain, Activity } from "lucide-react";
+import { Upload as UploadIcon, Sparkles, ClipboardList, BarChart3, Brain, Activity, Loader2, CheckCircle2, XCircle, X, Clock, AlertTriangle, AlertCircle } from "lucide-react";
 import { Link } from "wouter";
+import { useQuery, useMutation, useQueryClient } from "@tanstack/react-query";
+import { toast } from "@/components/ui/use-toast";
+import { Alert, AlertDescription, AlertTitle } from "@/components/ui/alert";
 import { ClassificationViewer } from "@/components/classification-viewer";
 import DashboardSection from "./home/dashboard-section";
 import UploadWorkflow from "./home/upload-workflow";
 import KeywordManagementView from "./home/keyword-management-view";
 import SingleClassificationView from "./home/single-classification-view";
 
+// NOTE: You may need to add or adjust some of the imports above if your project
+// structure is different (e.g., for react-query, toast, etc.)
+
 export default function Home() {
   const [currentView, setCurrentView] = useState<"dashboard" | "upload" | "keywords" | "single">("dashboard");
-<<<<<<< HEAD
+  const [viewingBatchId, setViewingBatchId] = useState<number | null>(null);
+  const [selectedFile, setSelectedFile] = useState<File | null>(null);
+  const [isUploading, setIsUploading] = useState(false);
+  const [previewData, setPreviewData] = useState<any>(null);
+  const [selectedColumn, setSelectedColumn] = useState<string>("");
+  const fileInputRef = useRef<HTMLInputElement>(null);
+  const queryClient = useQueryClient();
+
   const [showClearAllDialog, setShowClearAllDialog] = useState(false);
   const [matchingOptions, setMatchingOptions] = useState({
     enableFinexio: true,
@@ -28,12 +41,12 @@
 
   const [, forceUpdate] = useState({});
 
-  const { data: batches, isLoading, error: batchesError, refetch: refetchBatches } = useQuery<UploadBatch[], Error>({
+  const { data: batches, isLoading, error: batchesError, refetch: refetchBatches } = useQuery<any[], Error>({
     queryKey: ["/api/upload/batches"],
-    refetchInterval: (query) => {
+    refetchInterval: (query: any) => {
       // Only poll when there are active processing or enriching batches
       const hasProcessingBatches = query.state.data?.some(
-        batch => batch.status === "processing" || (batch.status as string) === "enriching" ||
+        (batch: any) => batch.status === "processing" || (batch.status as string) === "enriching" ||
         batch.status === "pending" ||
         (!batch.completedAt && batch.status !== "failed" && batch.status !== "cancelled")
       );
@@ -44,7 +57,7 @@
   // Force re-render every second for active batches to update duration display
   useEffect(() => {
     const hasActiveBatches = batches?.some(
-      batch => batch.status === "processing" || 
+      (batch: any) => batch.status === "processing" ||
       (batch.status as string) === "enriching" ||
       (!batch.completedAt && batch.status !== "failed" && batch.status !== "cancelled")
     );
@@ -59,7 +72,7 @@
   }, [batches]);
 
   // Dashboard stats query
-  const { data: dashboardStats, error: statsError, refetch: refetchStats } = useQuery<DashboardStats, Error>({
+  const { data: dashboardStats, error: statsError, refetch: refetchStats } = useQuery<any, Error>({
     queryKey: ["/api/dashboard/stats"],
     refetchInterval: 30000, // Refresh every 30 seconds
   });
@@ -294,8 +307,6 @@
       },
     });
   };
-
-
 
   const formatDuration = (start: string, end?: string) => {
     const startTime = new Date(start).getTime();
@@ -368,7 +379,6 @@
     try {
       setDownloadingBatchId(batchId);
       
-      // Show initial toast
       toast({
         title: "Preparing Download",
         description: "Generating your CSV file...",
@@ -381,31 +391,26 @@
         throw new Error(errorData?.error || 'Download failed');
       }
       
-      // Get file size for progress tracking
       const contentLength = response.headers.get('content-length');
       const total = contentLength ? parseInt(contentLength, 10) : 0;
       
       const blob = await response.blob();
       
-      // Validate blob size
       if (blob.size === 0) {
         throw new Error('Downloaded file is empty');
       }
       
-      // Create download link
       const url = window.URL.createObjectURL(blob);
       const a = document.createElement('a');
       a.style.display = 'none';
       a.href = url;
       
-      // Generate timestamp for unique filename
       const timestamp = new Date().toISOString().slice(0, 19).replace(/[:-]/g, '');
       a.download = `classified_${filename.replace(/\.[^/.]+$/, '')}_${timestamp}.csv`;
       
       document.body.appendChild(a);
       a.click();
       
-      // Cleanup
       setTimeout(() => {
         window.URL.revokeObjectURL(url);
         document.body.removeChild(a);
@@ -428,12 +433,9 @@
     }
   };
 
-  const processingBatches = batches?.filter(b => b.status === "processing" || (b.status as string) === "enriching") || [];
-  const completedBatches = batches?.filter(b => b.status === "completed") || [];
-  const otherBatches = batches?.filter(b => !["processing", "enriching", "completed"].includes(b.status as string)) || [];
-=======
-  const [viewingBatchId, setViewingBatchId] = useState<number | null>(null);
->>>>>>> bbd1bec4
+  const processingBatches = batches?.filter((b: any) => b.status === "processing" || (b.status as string) === "enriching") || [];
+  const completedBatches = batches?.filter((b: any) => b.status === "completed") || [];
+  const otherBatches = batches?.filter((b: any) => !["processing", "enriching", "completed"].includes(b.status as string)) || [];
 
   if (viewingBatchId) {
     return <ClassificationViewer batchId={viewingBatchId} onBack={() => setViewingBatchId(null)} />;
@@ -449,7 +451,6 @@
 
   return (
     <div className="min-h-screen bg-gray-50">
-<<<<<<< HEAD
       {/* Data loading errors */}
       {batchesError && (
         <Alert variant="destructive" className="mx-8 mt-4">
@@ -479,7 +480,7 @@
       )}
 
       {/* Critical Mastercard Error Alert */}
-      {batches?.some(batch =>
+      {batches?.some((batch: any) =>
         batch.mastercardEnrichmentStatus === 'error' ||
         batch.mastercardEnrichmentStatus === 'failed' ||
         (batch.currentStep && batch.currentStep.toLowerCase().includes('mastercard') &&
@@ -502,8 +503,6 @@
         </Alert>
       )}
 
-=======
->>>>>>> bbd1bec4
       <div className="bg-white border-b border-gray-100">
         <div className="max-w-7xl mx-auto px-8 py-8">
           <div className="flex items-center justify-between">
