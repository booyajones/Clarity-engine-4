--- conflicted
+++ resolved
@@ -59,15 +59,14 @@
         console.log('Finexio matching disabled - skipping payee matching');
         return { matched: false };
       }
-<<<<<<< HEAD
-      
+
       // Check in-memory cache first to avoid duplicate work
       // Include location fields so separate addresses don't share cached results
       const cacheKey = [
         classification.cleanedName.toLowerCase(),
         classification.city?.toLowerCase(),
         classification.state?.toLowerCase(),
-        classification.zipCode
+        classification.zipCode,
       ]
         .filter(Boolean)
         .join('|');
@@ -77,18 +76,7 @@
       }
 
       console.log('[PayeeMatching] Starting sophisticated Finexio match for:', classification.cleanedName);
-
-=======
-
-      const cacheKey = classification.cleanedName.toLowerCase();
-      const cached = this.matchCache.get(cacheKey);
-      if (cached) {
-        return cached;
-      }
-
-      console.log('[PayeeMatching] Starting sophisticated Finexio match for:', classification.cleanedName);
-
->>>>>>> f84a8a9e
+      
       // Try memory-optimized cache first
       const cacheMatch = await memoryOptimizedCache.matchSupplier(
         classification.cleanedName,
@@ -105,14 +93,10 @@
         bestMatch = {
           payeeId: cacheMatch.supplier.payeeId || cacheMatch.supplier.id,
           payeeName: cacheMatch.supplier.payeeName,
-<<<<<<< HEAD
           normalizedName:
             cacheMatch.supplier.normalizedName ||
             cacheMatch.supplier.mastercardBusinessName ||
             undefined,
-=======
-          normalizedName: cacheMatch.supplier.normalizedName || cacheMatch.supplier.mastercardBusinessName || undefined,
->>>>>>> f84a8a9e
           category: cacheMatch.supplier.category || undefined,
           sicCode: cacheMatch.supplier.mcc || undefined,
           industry: cacheMatch.supplier.industry || undefined,
@@ -127,7 +111,6 @@
         matchReasoning = `${cacheMatch.matchType} match via cache`;
       } else {
         // Fallback to sophisticated matching service
-<<<<<<< HEAD
         const matchResult = await accurateMatchingService.findBestMatch(
           classification.cleanedName,
           10,
@@ -138,9 +121,6 @@
             zip: classification.zipCode || undefined,
           }
         );
-=======
-        const matchResult = await accurateMatchingService.findBestMatch(classification.cleanedName);
->>>>>>> f84a8a9e
         console.log('[PayeeMatching] Sophisticated match result:', matchResult.bestMatch ? 'FOUND' : 'NO MATCH');
 
         if (!matchResult.bestMatch || matchResult.confidence < opts.confidenceThreshold) {
@@ -181,15 +161,10 @@
           `${matchType} match with ${Math.round(finalConfidence * 100)}% confidence`;
       }
 
-<<<<<<< HEAD
       // Calculate Finexio-specific match score (0-100)
       const finexioMatchScore = Math.round(finalConfidence * 100);
 
       // Apply confidence threshold (sophisticated matcher finds all matches, we filter here)
-=======
-      const finexioMatchScore = Math.round(finalConfidence * 100);
-
->>>>>>> f84a8a9e
       if (finalConfidence >= opts.confidenceThreshold) {
         // Store the match in database only if classification has an ID
         if (classification.id) {
